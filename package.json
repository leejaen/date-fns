--- conflicted
+++ resolved
@@ -17,11 +17,8 @@
     "karma-mocha": "^0.1.9",
     "karma-mocha-reporter": "^1.1.1",
     "karma-phantomjs-launcher": "^0.1.4",
-<<<<<<< HEAD
+    "karma-sauce-launcher": "^0.2.14",
     "karma-sinon": "^1.0.4",
-=======
-    "karma-sauce-launcher": "^0.2.14",
->>>>>>> 8247e040
     "karma-webpack": "^1.7.0",
     "power-assert": "^1.0.0",
     "webpack": "^1.12.0"
